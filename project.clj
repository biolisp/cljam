(defproject cljam "0.1.0-SNAPSHOT"
  :description "A DNA Sequence Alignment/Map (SAM) library for Clojure"
  :url "http://example.com/FIXME"
  :license {:name "Eclipse Public License"
            :url "http://www.eclipse.org/legal/epl-v10.html"}
  :repositories [["snapshots" {:url "https://nexus.xcoo.jp/content/repositories/snapshots"}]
                 ["releases" {:url "https://nexus.xcoo.jp/content/repositories/releases"}]]
  :dependencies [[org.clojure/clojure "1.5.1"]
                 [org.clojure/clojure-contrib "1.2.0"]
<<<<<<< HEAD
                 [clj-sub-command "0.1.0"]]
  :source-paths ["src/clojure"]
  :java-source-paths ["src/java"]
  :javac-options ["-target" "1.7" "-source" "1.7"]
=======
                 [org.utgenome.thirdparty/picard "1.86p"]
                 [clj-sub-command "0.1.0"]
                 [chrovis/bgzf4j "0.1.0-SNAPSHOT"]]
>>>>>>> 659e5603
  :plugins [[lein-midje "3.0.1"]
            [lein-bin "0.3.4"]]
  :profiles {:dev {:dependencies [[midje "1.5.1"]
                                  [criterium "0.4.1"]]}}
  :main cljam.core
  :aot [cljam.core]
  :bin {:name "cljam"})<|MERGE_RESOLUTION|>--- conflicted
+++ resolved
@@ -7,16 +7,11 @@
                  ["releases" {:url "https://nexus.xcoo.jp/content/repositories/releases"}]]
   :dependencies [[org.clojure/clojure "1.5.1"]
                  [org.clojure/clojure-contrib "1.2.0"]
-<<<<<<< HEAD
-                 [clj-sub-command "0.1.0"]]
+                 [clj-sub-command "0.1.0"]
+                 [chrovis/bgzf4j "0.1.0-SNAPSHOT"]]
   :source-paths ["src/clojure"]
   :java-source-paths ["src/java"]
   :javac-options ["-target" "1.7" "-source" "1.7"]
-=======
-                 [org.utgenome.thirdparty/picard "1.86p"]
-                 [clj-sub-command "0.1.0"]
-                 [chrovis/bgzf4j "0.1.0-SNAPSHOT"]]
->>>>>>> 659e5603
   :plugins [[lein-midje "3.0.1"]
             [lein-bin "0.3.4"]]
   :profiles {:dev {:dependencies [[midje "1.5.1"]

<!DOCTYPE html>
<html>
  <head>
    <title>cljam documents</title>
    <style type="text/css">
        body{
            margin :0 auto;
            padding :0;
            height :100%;
            width :920px;
            font-family: 'Lucida Grande', 'Trebuchet MS', 'Bitstream Vera Sans', Verdana, Helvetica, sans-serif;
            list-style-type :none;
            color :#494949;
            }

        #header {
            margin :120px 0 0 0;
            overflow: hidden;
        }

        a{
            text-decoration: none;
        }

        #logo{
        display :block;
        background-image :url(img/cljam.png);
        background-size:contain;
        background-repeat :no-repeat;
        float :left;
        width :200px;
        height :70px;
        }

        #header a:link { color: #4078c0; }
        #header a:visited { color: #4078c0; }
        #header a:hover { text-decoration: underline;}

      #header ul {
        padding :14px 0 0 20px;
        float :right;
      }

      #header li{
         display: inline-block;
         margin :0 0 0 30px;
      }

      h2 {
        letter-spacing :0.1em;
        font-weight :normal;
        font-size :20px;
        }

     #main{
        margin :60px 0  100px 0;
        overflow: hidden;
        }

      p {
        font-size :15px;
        line-height: 25px;
        margin :0 0 50px 0;
        }

      #footer {
            font-size :12px;
            width: 920px;
        text-align: center;
        bottom: 30px;
        letter-spacing :0.05em;
      }

     </style>
  </head>

  <body>
<<<<<<< HEAD
	<a herf="https://github.com/you">
		<img style="position: absolute; top: 0; right: 0; border: 0;" src="https://camo.githubusercontent.com/a6677b08c955af8400f44c6298f40e7d19cc5b2d/68747470733a2f2f73332e616d617a6f6e6177732e636f6d2f6769746875622f726962626f6e732f666f726b6d655f72696768745f677261795f3664366436642e706e67" alt="Fork me on GitHub" data-canonical-src="https://s3.amazonaws.com/github/ribbons/forkme_right_gray_6d6d6d.png"></a>
	<div id="header">
		<a href="/"><img src="cljam.png"></a>
			<ul><li><a href="https://github.com/chrovis/cljam/blob/master/README.md">README</a></li>
				<li><a href="https://github.com/chrovis/cljam/wiki/Getting-Started-for-Clojure-Beginners">Getting Started</a></li>
				<li><a href="docs/">API Reference</a></li>
				<li><a href="literate/">Marginalia Documents</a></li>
			</ul>
	</div>
	<div id="main">
		<h2>A DNA Sequence Alignment/Map (SAM) library for Clojure</h2>
		<p>Next generation sequencing (NGS) can determine DNA bases and the result of alignment files is generally stored in the Sequence Alignment/Map (SAM) format and its the compressed binary version file format (BAM). <br>SAMtools is a typical tool to deal with them, that has a various functions, such as, detection of variants, visualization of alignments, indexing, extraction of a part of the data and locus, and conversion of file formats. It is written in C and can execute fast. <br>However, it requires additional implementation to use it in parallel, with libraries like OpenMP. In the view point of accumulation of NGS data, a simple parallelization program that can support cloud and PC cluster environment are required. In this paper, we have been developed cljam that can deal with SAM/BAM format data with Clojure programing language which simplifies parallel programming. <br>Cljam can run on Java Runtime Environment (Windows, Linux, Mac OS X, etc.) with Clojure.</p>
	  </div>
	<div id="footer">Copyright © Xcoo, Inc. All rights reserved.</div>
=======
    <a href="https://github.com/chrovis/cljam" target="_blank">
        <img style="position: absolute; top: 0; right: 0; border: 0;" src="https://camo.githubusercontent.com/a6677b08c955af8400f44c6298f40e7d19cc5b2d/68747470733a2f2f73332e616d617a6f6e6177732e636f6d2f6769746875622f726962626f6e732f666f726b6d655f72696768745f677261795f3664366436642e706e67" alt="Fork me on GitHub" data-canonical-src="https://s3.amazonaws.com/github/ribbons/forkme_right_gray_6d6d6d.png"></a>
    <div id="header">
        <h1><a id="logo" href="/"></a></h1>
        <ul><li><a href="https://github.com/chrovis/cljam/blob/master/README.md">README</a></li>
                <li><a href="https://github.com/chrovis/cljam/wiki/Getting-Started-for-Clojure-Beginners">Getting Started</a></li>
                <li><a href="/docs">API Reference</a></li>
                <li><a href="/literate">Marginalia Documents</a></li>
            </ul>
    </div>
    <div id="main">
        <h2>A DNA Sequence Alignment/Map (SAM) library for Clojure</h2>
        <p>Next generation sequencing (NGS) can determine DNA bases and the result of alignment files is generally stored in the Sequence Alignment/Map (SAM) format and its the compressed binary version file format (BAM). <br>SAMtools is a typical tool to deal with them, that has a various functions, such as, detection of variants, visualization of alignments, indexing, extraction of a part of the data and locus, and conversion of file formats. It is written in C and can execute fast. <br>However, it requires additional implementation to use it in parallel, with libraries like OpenMP. In the view point of accumulation of NGS data, a simple parallelization program that can support cloud and PC cluster environment are required. In this paper, we have been developed cljam that can deal with SAM/BAM format data with Clojure programing language which simplifies parallel programming. <br>Cljam can run on Java Runtime Environment (Windows, Linux, Mac OS X, etc.) with Clojure.</p>
      </div>
      <div id="footer">
        Copyright &copy; <a href="https://xcoo.jp/" target="_blank">Xcoo, Inc.</a> All rights reserved.
      </div>
>>>>>>> 8a235115
  </body>
</html><|MERGE_RESOLUTION|>--- conflicted
+++ resolved
@@ -75,31 +75,14 @@
   </head>
 
   <body>
-<<<<<<< HEAD
-	<a herf="https://github.com/you">
-		<img style="position: absolute; top: 0; right: 0; border: 0;" src="https://camo.githubusercontent.com/a6677b08c955af8400f44c6298f40e7d19cc5b2d/68747470733a2f2f73332e616d617a6f6e6177732e636f6d2f6769746875622f726962626f6e732f666f726b6d655f72696768745f677261795f3664366436642e706e67" alt="Fork me on GitHub" data-canonical-src="https://s3.amazonaws.com/github/ribbons/forkme_right_gray_6d6d6d.png"></a>
-	<div id="header">
-		<a href="/"><img src="cljam.png"></a>
-			<ul><li><a href="https://github.com/chrovis/cljam/blob/master/README.md">README</a></li>
-				<li><a href="https://github.com/chrovis/cljam/wiki/Getting-Started-for-Clojure-Beginners">Getting Started</a></li>
-				<li><a href="docs/">API Reference</a></li>
-				<li><a href="literate/">Marginalia Documents</a></li>
-			</ul>
-	</div>
-	<div id="main">
-		<h2>A DNA Sequence Alignment/Map (SAM) library for Clojure</h2>
-		<p>Next generation sequencing (NGS) can determine DNA bases and the result of alignment files is generally stored in the Sequence Alignment/Map (SAM) format and its the compressed binary version file format (BAM). <br>SAMtools is a typical tool to deal with them, that has a various functions, such as, detection of variants, visualization of alignments, indexing, extraction of a part of the data and locus, and conversion of file formats. It is written in C and can execute fast. <br>However, it requires additional implementation to use it in parallel, with libraries like OpenMP. In the view point of accumulation of NGS data, a simple parallelization program that can support cloud and PC cluster environment are required. In this paper, we have been developed cljam that can deal with SAM/BAM format data with Clojure programing language which simplifies parallel programming. <br>Cljam can run on Java Runtime Environment (Windows, Linux, Mac OS X, etc.) with Clojure.</p>
-	  </div>
-	<div id="footer">Copyright © Xcoo, Inc. All rights reserved.</div>
-=======
     <a href="https://github.com/chrovis/cljam" target="_blank">
         <img style="position: absolute; top: 0; right: 0; border: 0;" src="https://camo.githubusercontent.com/a6677b08c955af8400f44c6298f40e7d19cc5b2d/68747470733a2f2f73332e616d617a6f6e6177732e636f6d2f6769746875622f726962626f6e732f666f726b6d655f72696768745f677261795f3664366436642e706e67" alt="Fork me on GitHub" data-canonical-src="https://s3.amazonaws.com/github/ribbons/forkme_right_gray_6d6d6d.png"></a>
     <div id="header">
         <h1><a id="logo" href="/"></a></h1>
         <ul><li><a href="https://github.com/chrovis/cljam/blob/master/README.md">README</a></li>
                 <li><a href="https://github.com/chrovis/cljam/wiki/Getting-Started-for-Clojure-Beginners">Getting Started</a></li>
-                <li><a href="/docs">API Reference</a></li>
-                <li><a href="/literate">Marginalia Documents</a></li>
+                <li><a href="docs/">API Reference</a></li>
+                <li><a href="literate/">Marginalia Documents</a></li>
             </ul>
     </div>
     <div id="main">
@@ -109,6 +92,5 @@
       <div id="footer">
         Copyright &copy; <a href="https://xcoo.jp/" target="_blank">Xcoo, Inc.</a> All rights reserved.
       </div>
->>>>>>> 8a235115
   </body>
 </html>